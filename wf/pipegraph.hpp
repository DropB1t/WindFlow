/**************************************************************************************
 *  Copyright (c) 2019- Gabriele Mencagli
 *  
 *  This file is part of WindFlow.
 *  
 *  WindFlow is free software dual licensed under the GNU LGPL or MIT License.
 *  You can redistribute it and/or modify it under the terms of the
 *    * GNU Lesser General Public License as published by
 *      the Free Software Foundation, either version 3 of the License, or
 *      (at your option) any later version
 *    OR
 *    * MIT License: https://github.com/ParaGroup/WindFlow/blob/vers3.x/LICENSE.MIT
 *  
 *  WindFlow is distributed in the hope that it will be useful,
 *  but WITHOUT ANY WARRANTY; without even the implied warranty of
 *  MERCHANTABILITY or FITNESS FOR A PARTICULAR PURPOSE.  See the
 *  GNU Lesser General Public License for more details.
 *  You should have received a copy of the GNU Lesser General Public License and
 *  the MIT License along with WindFlow. If not, see <http://www.gnu.org/licenses/>
 *  and <http://opensource.org/licenses/MIT/>.
 **************************************************************************************
 */

/** 
 *  @file    pipegraph.hpp
 *  @author  Gabriele Mencagli
 *  
 *  @brief PipeGraph construct
 *  
 *  @section PipeGraph (Description)
 *  
 *  This file implements the PipeGraph, the WindFlow "streaming environment".
 */ 

#ifndef PIPEGRAPH_H
#define PIPEGRAPH_H

/// includes
#include<random>
#include<thread>
#include<multipipe.hpp>
#if defined (WF_TRACING_ENABLED)
    #include<monitoring.hpp>
#endif

namespace wf {

//@cond DOXY_IGNORE

// AppNode struct (Struct representing a node of the Application Tree)
struct AppNode
{
    MultiPipe *mp;
    AppNode *parent;
    std::vector<AppNode *> children;

    // Constructor
    AppNode(MultiPipe *_mp=nullptr,
            AppNode *_parent=nullptr):
            mp(_mp),
            parent(_parent) {}
};

//@endcond

/** 
 *  \class PipeGraph
 *  
 *  \brief PipeGraph construct used to build a streaming application in WindFlow
 *  
 *  This class implements the PipeGraph construct used to build a WindFlow
 *  streaming application.
 */ 
class PipeGraph
{
private:
    friend class MultiPipe;
    friend class MonitoringThread;
    friend inline MultiPipe *merge_multipipes_func(PipeGraph *, std::vector<MultiPipe *>);
    friend inline std::vector<MultiPipe *> split_multipipe_func(PipeGraph *, MultiPipe *);
    friend inline bool is_ended_func(PipeGraph *);
    friend inline std::string get_diagram(PipeGraph *);
    friend inline std::string get_stats_report(PipeGraph *);
    std::string name; // name of the PipeGraph
    AppNode *root; // pointer to the root of the Application Tree
    std::vector<MultiPipe *> toBeDeteled; // vector of MultiPipe instances to be deleted
    Execution_Mode_t execution_mode; // execution mode used by the PipeGraph
    Time_Policy_t time_policy; // time policy used by the PipeGraph
    bool started; // flag stating if the PipeGraph has already been started
    bool ended; // flag stating if the PipeGraph has completed its processing
    std::vector<Basic_Operator *> globalOpList; // vector containing pointers to of all the operators in the PipeGraph
    std::atomic<unsigned long> atomic_num_dropped; // atomic counters of the number of dropped tuples
#if defined (WF_TRACING_ENABLED)
    GVC_t *gvc; // pointer to the GVC environment
    Agraph_t *gv_graph; // pointer to the graphviz representation of the PipeGraph
    std::thread mt_thread; // object representing the monitoring thread
#endif

    // Find the AppNode containing the MultiPipe _mp in the tree rooted at _node
    AppNode *find_AppNode(AppNode *_node, MultiPipe *_mp)
    {
        if (_node->mp == _mp) { // base case
            return _node;
        }
        else { // recursive case
            AppNode *found = nullptr;
            for (auto *child: _node->children) {
                found = find_AppNode(child, _mp);
                if (found != nullptr) {
                    return found;
                }
            }
            return nullptr;
        }
    }

    // Find the list of AppNodes that are leaves of the tree rooted at _node
    std::vector<AppNode *> get_LeavesList(AppNode *_node)
    {
        std::vector<AppNode *> leaves;
        if ((_node->children).size() == 0) { // base case
            leaves.push_back(_node);
            return leaves;
        }
        else { // recursive case
            for (auto *child: _node->children) {
                auto v = get_LeavesList(child);
                leaves.insert(leaves.end(), v.begin(), v.end());
            }
            return leaves;
        }
    }

    // Find the LCA of a set of _leaves starting from _node
    AppNode *get_LCA(AppNode *_node, std::vector<AppNode *> _leaves)
    {
        for (auto *child: _node->children) { // compute the leaves rooted at each child of _node
            auto child_leaves = get_LeavesList(child);
            bool foundAll = true;
            for (auto *leaf: _leaves) {
                if (std::find(child_leaves.begin(), child_leaves.end(), leaf) == child_leaves.end()) { // if not present
                    foundAll = false;
                }
            }
            if (foundAll) {
                return get_LCA(child, _leaves);
            }
        }
        return _node;
    }

    // Delete all the AppNodes in the tree rooted at _node
    void delete_AppNodes(AppNode *_node)
    {
        if ((_node->children).size() == 0) { // base case
            delete _node;
        }
        else { // recursive case
            for (auto *child: _node->children) {
                delete_AppNodes(child);
            }
            delete _node;
        }
    }

    // Prepare the right list of AppNodes to be merged (case merge-ind and merge-full)
    bool get_MergedNodes1(std::vector<MultiPipe *> _toBeMerged, std::vector<AppNode *> &_rightList)
    {
        assert(_toBeMerged.size() > 1); // sanity check
        std::vector<AppNode *> inputNodes;
        for (auto *mp: _toBeMerged) { // check that all the input MultiPipes must be leaves of the Application Tree
            AppNode *node = find_AppNode(root, mp);
            if (node == nullptr) {
                std::cerr << RED << "WindFlow Error: MultiPipe to be merged does not belong to this PipeGraph" << DEFAULT_COLOR << std::endl;
                exit(EXIT_FAILURE);
            }
            assert((node->children).size() == 0); // sanity check
            inputNodes.push_back(node);
        }
<<<<<<< HEAD
        uint64_t idx = 0;
        while (inputNodes.size() > 0) { // loop until inputNodes is empty
            AppNode *curr_node = inputNodes[idx]; // pick one random node in inputNodes
=======

        uint64_t idx = 0;

        while (inputNodes.size() > 0) { // loop until inputNodes is empty
            // std::random_device random_device;
            // std::mt19937 engine { random_device() };
            // std::uniform_int_distribution<int> dist(0, inputNodes.size() - 1);
            // AppNode *curr_node = inputNodes[dist(engine)]; // pick one random node in inputNodes

            AppNode *curr_node = inputNodes[idx]; // pick one random node in inputNodes

>>>>>>> bb8d3027
            inputNodes.erase(std::remove(inputNodes.begin(), inputNodes.end(), curr_node), inputNodes.end()); // remove curr_node from inputNodes
            AppNode *lca = curr_node;
            while (curr_node->parent != root && inputNodes.size() > 0) { // loop in the sub-tree rooted at curr_node
                std::vector<AppNode *> leaves;
                for (auto *brother: ((curr_node->parent)->children)) { // get all the others leaves of the sub-tree rooted at the parent
                    if (brother != curr_node) { // I am not my brother :)
                        auto v = get_LeavesList(brother);
                        leaves.insert(leaves.end(), v.begin(), v.end());
                    }
                }
                for (auto *leaf: leaves) { // check that every leaf is in inputNodes
                    if (std::find(inputNodes.begin(), inputNodes.end(), leaf) == inputNodes.end()) { // if not present
                        return false;
                    }
                }
                for (auto *leaf: leaves) { // remove all the leaves from inputNodes
                    inputNodes.erase(std::remove(inputNodes.begin(), inputNodes.end(), leaf), inputNodes.end());
                }
                curr_node = curr_node->parent;
                lca = curr_node;
            }
            _rightList.push_back(lca); // add the found lca to the _rightList
            if (lca->parent != root && ((inputNodes.size() > 0) || (_rightList.size() > 1))) { // important check
                return false;
            }
<<<<<<< HEAD
            if (inputNodes.size() > 0) {
                idx = (idx + 1) % inputNodes.size();
            }
=======

            if (inputNodes.size() > 0) {
                idx = (idx + 1) % inputNodes.size();
            }

>>>>>>> bb8d3027
        }
        return true;
    }

    // Prepare the right list of AppNode instances to be merged (case merge-partial)
    AppNode *get_MergedNodes2(std::vector<MultiPipe *> _toBeMerged, std::vector<AppNode *> &_rightList)
    {
        assert(_toBeMerged.size() > 1); // sanity check
        std::vector<AppNode *> inputNodes; 
        for (auto *mp: _toBeMerged) { // check that all the input MultiPipes must be leaves of the Application Tree
            AppNode *node = find_AppNode(root, mp);
            if (node == nullptr) {
                std::cerr << RED << "WindFlow Error: MultiPipe to be merged does not belong to this PipeGraph" << DEFAULT_COLOR << std::endl;
                exit(EXIT_FAILURE);
            }
            assert((node->children).size() == 0); // sanity check
            inputNodes.push_back(node);
        }
        AppNode *parent_node = get_LCA(root, inputNodes); // we have to find the LCA
        if (parent_node != root) {
            for (auto *child: parent_node->children) {
                auto child_leaves = get_LeavesList(child);
                bool foundAll = true;
                size_t count = 0;
                for (auto *leaf: child_leaves) {
                    if (std::find(inputNodes.begin(), inputNodes.end(), leaf) == inputNodes.end()) {
                        foundAll = false;
                    }
                    else {
                        count++;
                    }
                }
                if (foundAll) {
                    _rightList.push_back(child);
                }
                else if (!foundAll && count > 0) {
                    return nullptr;
                }
            }
            assert(_rightList.size() > 1);
            return parent_node;
        }
        else {
            return nullptr;
        }
    }

    // Execute the split of the MultiPipe _mp
    std::vector<MultiPipe *> execute_Split(MultiPipe *_mp)
    {
        AppNode *found = find_AppNode(root, _mp); // find _mp in the Application Tree
        if (found == nullptr) {
            std::cerr << RED << "WindFlow Error: MultiPipe to be split does not belong to this PipeGraph" << DEFAULT_COLOR << std::endl;
            exit(EXIT_FAILURE);
        }
        assert((found->children).size() == 0); // sanity check
        std::vector<MultiPipe *> splitMPs; // prepare the MultiPipe _mp
        std::vector<ff::ff_node *> normalization = _mp->normalize();
        _mp->isSplit = true; // be careful --> this statement after normalize() not before!
        ff::ff_a2a *container = new ff::ff_a2a();
        container->add_firstset(normalization, 0, false);
        std::vector<ff::ff_node *> second_set;
        for (size_t i=0; i<_mp->splittingBranches; i++) {
            MultiPipe *split_mp = new MultiPipe(this, execution_mode, time_policy, &atomic_num_dropped, &globalOpList);
#if defined (WF_TRACING_ENABLED)
            split_mp->gv_graph = gv_graph;
#endif
            split_mp->outputType = _mp->outputType;
            split_mp->has_source = true;
            split_mp->fromSplitting = true;
            split_mp->splittingParent = _mp;
            second_set.push_back(split_mp);
            splitMPs.push_back(split_mp);
        }
        container->add_secondset(second_set, false);
        _mp->remove_stage(0);
        _mp->add_stage(container, true);
        _mp->last = container;
        _mp->secondToLast = nullptr;
        for (auto *split_mp: splitMPs) { // prepare the Application Tree
            (found->children).push_back(new AppNode(split_mp, found));
            toBeDeteled.push_back(split_mp);
        }
        return splitMPs;
    }

    // Execute the merge of a set of MultiPipe instances _toBeMerged
    MultiPipe *execute_Merge(std::vector<MultiPipe *> _toBeMerged)
    {
        std::vector<AppNode *> rightList; // get the right list of AppNode instances to be merged
        if (get_MergedNodes1(_toBeMerged, rightList)) {
            if (rightList.size() == 1) { // Case 2.1: merge-full -> we merge a whole sub-tree
                assert(rightList[0] != root); // sanity check
                MultiPipe *mp = rightList[0]->mp;
                std::vector<MultiPipe *> mp_v;
                mp_v.push_back(mp);
                MultiPipe *mergedMP = new MultiPipe(this, mp_v, execution_mode, time_policy, &atomic_num_dropped, &globalOpList); // create the new MultiPipe, the result of the self-merge
#if defined (WF_TRACING_ENABLED)
                mergedMP->gv_graph = gv_graph;
#endif
                mergedMP->outputType = _toBeMerged[0]->outputType;
                toBeDeteled.push_back(mergedMP);
                if (mp->fromSplitting && mp->splittingParent != nullptr) { // adjust the parent MultiPipe if it exists
                    MultiPipe *parentMP = mp->splittingParent;
                    for (size_t i=0; i<(parentMP->splittingChildren).size(); i++) {
                        if ((parentMP->splittingChildren)[i] == mp) {
                            (parentMP->splittingChildren)[i] = mergedMP;
                            break;
                        }
                    }
                    auto second_set = (parentMP->last)->getSecondSet();
                    std::vector<ff::ff_node *> new_second_set;
                    for (size_t i=0; i<second_set.size(); i++) {
                        MultiPipe *mp2 = static_cast<MultiPipe *>(second_set[i]);
                        if (mp2 == mp) {
                            new_second_set.push_back(mergedMP);
                        }
                        else {
                            new_second_set.push_back(second_set[i]);
                        }
                    }
                    (parentMP->last)->change_secondset(new_second_set, false);
                    mergedMP->fromSplitting = true;
                    mergedMP->splittingParent = parentMP;
                }
                std::vector<AppNode *> children_new; // adjust the Application Tree
                for (auto *brother: (rightList[0]->parent)->children) {
                    if (brother != rightList[0]) { // I am not my brother :)
                        children_new.push_back(brother);
                    }
                    else {
                        children_new.push_back(new AppNode(mergedMP, rightList[0]->parent));
                    }
                }
                (rightList[0]->parent)->children = children_new;
                delete_AppNodes(rightList[0]);
                return mergedMP;
            }
            else { // Case 1: merge-ind -> merge independent trees
                std::vector<MultiPipe *> rightMergedMPs;
                for (auto *an: rightList) { // check that merged MultiPipe instances are sons of the root
                    if (std::find((root->children).begin(), (root->children).end(), an) == (root->children).end()) {
                        std::cerr << RED << "WindFlow Error: the requested merge operation is not supported" << DEFAULT_COLOR << std::endl;
                        exit(EXIT_FAILURE);
                    }
                    rightMergedMPs.push_back(an->mp);
                }
                MultiPipe *mergedMP = new MultiPipe(this, rightMergedMPs, execution_mode, time_policy, &atomic_num_dropped, &globalOpList); // create the new MultiPipe, the result of the merge
#if defined (WF_TRACING_ENABLED)
                mergedMP->gv_graph = gv_graph;
#endif
                mergedMP->outputType = _toBeMerged[0]->outputType;
                toBeDeteled.push_back(mergedMP);
                std::vector<AppNode *> children_new;
                for (auto *brother: root->children) { // adjust the Application Tree
                    if (std::find(rightList.begin(), rightList.end(), brother) == rightList.end()) {
                        children_new.push_back(brother);
                    }
                }
                children_new.push_back(new AppNode(mergedMP, root));
                root->children = children_new;
                for (auto *an: rightList) { // delete the nodes
                    delete_AppNodes(an);
                }
                return mergedMP;
            }
        }
        else {
            rightList.clear();
            AppNode *parent_node = get_MergedNodes2(_toBeMerged, rightList);
            if (parent_node != nullptr) { // Case 1.2: merge-partial -> merge two or more sub-trees at the same level
                std::vector<int> indexes;
                for (auto *node: rightList) {
                    assert(node->parent == parent_node);
                    indexes.push_back(std::distance((parent_node->children).begin(), std::find((parent_node->children).begin(), (parent_node->children).end(), node)));
                }
                std::sort(indexes.begin(), indexes.end());
                for (size_t i=0; i<indexes.size()-1; i++) { // check whether the nodes in the rightList are adjacent
                    if (indexes[i]+1 != indexes[i+1]) {
                        std::cerr << RED << "WindFlow Error: sibling MultiPipes to be merged must be contiguous branches of the same MultiPipe" << DEFAULT_COLOR << std::endl;
                        exit(EXIT_FAILURE);
                    }
                }
                rightList.clear();
                std::vector<MultiPipe *> rightMergedMPs;
                for (int idx: indexes) { // everything must be put in the right order
                    rightList.push_back((parent_node->children)[idx]);
                    rightMergedMPs.push_back((parent_node->children)[idx]->mp);
                }
                MultiPipe *mergedMP = new MultiPipe(this, rightMergedMPs, execution_mode, time_policy, &atomic_num_dropped, &globalOpList); // if we reach this point the merge is possible -> we create the new MultiPipe
#if defined (WF_TRACING_ENABLED)
                mergedMP->gv_graph = gv_graph;
#endif
                mergedMP->outputType = _toBeMerged[0]->outputType;
                toBeDeteled.push_back(mergedMP);
                MultiPipe *parentMP = parent_node->mp; // adjust the parent MultiPipe
                assert(parentMP->isSplit); // sanity check
                size_t new_branches = (parentMP->splittingChildren).size() - indexes.size() + 1;
                std::vector<MultiPipe *> new_splittingChildren;
                std::vector<ff::ff_node *> new_second_set;
                auto second_set = (parentMP->last)->getSecondSet();
                for (size_t i=0; i<(parentMP->splittingChildren).size(); i++) { // the code below is to respect the original indexes
                    if (i < indexes[0]) {
                        new_splittingChildren.push_back((parentMP->splittingChildren)[i]);
                        new_second_set.push_back(second_set[i]);
                    }
                    else if (i == indexes[0]) {
                        new_splittingChildren.push_back(mergedMP);
                        new_second_set.push_back(mergedMP);
                    }
                    else if (i > indexes[indexes.size()-1]) {
                        new_splittingChildren.push_back((parentMP->splittingChildren)[i]);
                        new_second_set.push_back(second_set[i]);
                    }
                }
                assert(new_splittingChildren.size () == new_branches); // sanity check
                parentMP->splittingBranches = new_branches;
                parentMP->splittingChildren = new_splittingChildren;
                (parentMP->last)->change_secondset(new_second_set, false);
                mergedMP->fromSplitting = true;
                mergedMP->splittingParent = parentMP;
                std::vector<AppNode *> children_new; // adjust the Application Tree
                bool done = false;
                for (auto *brother: parent_node->children) {
                    if (std::find(rightList.begin(), rightList.end(), brother) == rightList.end()) {
                        children_new.push_back(brother);
                    }
                    else if (!done) {
                       children_new.push_back(new AppNode(mergedMP, parent_node));
                       done = true;
                    }
                }
                parent_node->children = children_new;
                for (auto *an: rightList) {
                    delete_AppNodes(an);
                }
                return mergedMP;
            }
            else {
                std::cerr << RED << "WindFlow Error: the requested merge operation is not supported" << DEFAULT_COLOR << std::endl;
                exit(EXIT_FAILURE);
            }
        }
    }

#if defined (WF_TRACING_ENABLED)
    // Get a string with the statistics of the whole PipeGraph (in JSON format)
    std::string generateJSONStats() const
    {
        rapidjson::StringBuffer buffer; // create the rapidjson writer.
        rapidjson::PrettyWriter<rapidjson::StringBuffer> writer(buffer);
        writer.StartObject(); // create the header of the JSON file
        writer.Key("PipeGraph_name");
        writer.String(name.c_str());
        writer.Key("Mode");
        std::string mode_string;
        if (execution_mode == Execution_Mode_t::DETERMINISTIC) {
            mode_string = "DETERMINISTIC";
        }
        else if (execution_mode == Execution_Mode_t::PROBABILISTIC) {
            mode_string = "PROBABILISTIC";
        }
        else {
            mode_string = "DEFAULT";
        }
        writer.String(mode_string.c_str());
        writer.Key("Backpressure");
#if defined FF_BOUNDED_BUFFER
        writer.String("ON");
#else
        writer.String("OFF");
#endif
        writer.Key("Non_blocking");
#if defined BLOCKING_MODE
        writer.String("OFF");
#else
        writer.String("ON");
#endif
        writer.Key("Thread_pinning");
#if defined NO_DEFAULT_MAPPING
        writer.String("OFF");
#else
        writer.String("ON");
#endif
        writer.Key("Dropped_tuples");
        writer.Uint64(this->getNumDroppedTuples());
        writer.Key("Operator_number");
        writer.Uint(globalOpList.size());
        writer.Key("Thread_number");
        writer.Uint(this->getNumThreads());
        double vss, rss;
        get_MemUsage(vss, rss);
        writer.Key("rss_size_kb");
        writer.Double(rss);
        writer.Key("Operators");
        writer.StartArray();
        // get statistics from all the replicas of the operator
        for(auto *op: globalOpList) {
            op->appendStats(writer);
        }
        writer.EndArray();
        writer.EndObject();
        // serialize the object to file
        std::string json_stats(buffer.GetString());
        return json_stats;
    }

    // Get a string representing the PipeGraph diagram (in SVG format)
    std::string generateSVGDiagram()
    {
        gvLayout(this->gvc, this->gv_graph, const_cast<char *>("dot")); // set the layout to DOT
        char *result;
        unsigned int length;
        gvRenderData(this->gvc, this->gv_graph, const_cast<char *>("svg"), &result, &length); // create the SVG representation of the PipeGraph
        std::string svg_str(result);
        gvFreeRenderData(result);
        return svg_str;
    }
#endif

public:
    /** 
     *  \brief Constructor
     *  
     *  \param _name name of the PipeGraph
     *  \param _execution_mode execution mode of the PipeGraph
     *  \param _time_policy time policy of the PipeGraph
     */ 
    PipeGraph(std::string _name,
              Execution_Mode_t _execution_mode=Execution_Mode_t::DEFAULT,
              Time_Policy_t _time_policy=Time_Policy_t::INGRESS_TIME):
              name(_name),
              execution_mode(_execution_mode),
              time_policy(_time_policy),
              started(false),
              ended(false),
              root(new AppNode()),
              atomic_num_dropped(0)
    {
#if defined (WF_TRACING_ENABLED)
        gvc = gvContext(); // set up a graphviz context
        gv_graph = agopen(const_cast<char *>(name.c_str()), Agdirected, 0); // create the graphviz representation
        agattr(gv_graph, AGRAPH, const_cast<char *>("rankdir"), const_cast<char *>("LR")); // direction left to right
        agattr(gv_graph, AGNODE, const_cast<char *>("label"), const_cast<char *>("none")); // default vertex labels
        agattr(gv_graph, AGNODE, const_cast<char *>("penwidth"), const_cast<char *>("2")); // size of the vertex borders
        agattr(gv_graph, AGNODE, const_cast<char *>("shape"), const_cast<char *>("box")); // shape of the vertices
        agattr(gv_graph, AGNODE, const_cast<char *>("style"), const_cast<char *>("filled")); // vertices are filled with color
        agattr(gv_graph, AGNODE, const_cast<char *>("fontname"), const_cast<char *>("helvetica bold")); // font of the vertex labels
        agattr(gv_graph, AGNODE, const_cast<char *>("fontsize"), const_cast<char *>("12")); // font size of the vertex labels
        agattr(gv_graph, AGNODE, const_cast<char *>("fontcolor"), const_cast<char *>("white")); // font color of vertex labels
        agattr(gv_graph, AGNODE, const_cast<char *>("color"), const_cast<char *>("white")); // default color of vertex boders
        agattr(gv_graph, AGNODE, const_cast<char *>("fillcolor"), const_cast<char *>("black")); // default color of vertex area
        agattr(gv_graph, AGEDGE, const_cast<char *>("label"), const_cast<char *>("")); // default edge labels
        agattr(gv_graph, AGEDGE, const_cast<char *>("fontname"), const_cast<char *>("helvetica bold")); // font of the edge labels
        agattr(gv_graph, AGEDGE, const_cast<char *>("fontsize"), const_cast<char *>("10")); // font size of the edge labels
#endif
    }

    /// Destructor
    ~PipeGraph()
    {
        for (auto *mp: toBeDeteled) { // delete all the MultiPipes in toBeDeteled
            delete mp;
        }
        delete_AppNodes(root); // delete the Application Tree
#if defined (WF_TRACING_ENABLED)
        agclose(this->gv_graph); // free the graph structures
        gvFreeLayout(this->gvc, this->gv_graph); // free the layout
#endif
    }

    /** 
     *  \brief Add a new Source operator to the PipeGraph
     *  \param _source Source operator to be added
     *  \return reference to a MultiPipe object to be filled with operators fed by this Source
     */ 
    template<typename source_t>
    MultiPipe &add_source(const source_t &_source)
    {
        MultiPipe *mp = new MultiPipe(this, execution_mode, time_policy, &atomic_num_dropped, &globalOpList); // create an empty MultiPipe
#if defined (WF_TRACING_ENABLED)
        mp->gv_graph = gv_graph;
#endif
        mp->add_source(_source); // add the Source to the MultiPipe
        (root->children).push_back(new AppNode(mp, root)); // update the Application Tree
        toBeDeteled.push_back(mp); // this MultiPipe must be deleted at the end
        return *mp;
    }

    /** 
     *  \brief Run the PipeGraph and wait for the completion of the processing
     *  \return zero in case of success, non-zero otherwise
     */ 
    int run()
    {
        int status = this->start(); // start the PipeGraph
        if (status == 0) {
            status = this->wait_end(); // wait the termination of the processing
        }
        return status;
    }

    /** 
     *  \brief Start the PipeGraph asynchronously
     *  \return zero in case of success, non-zero otherwise
     */ 
    int start()
    {
        if ((root->children).size() == 0) { // check if there is something to run
            std::cerr << RED << "WindFlow Error: PipeGraph [" << name << "] is empty, nothing to run" << DEFAULT_COLOR << std::endl;
            exit(EXIT_FAILURE);
        }
        if (started) { // check if the PipeGraph has already been started
            std::cerr << RED << "WindFlow Error: PipeGraph [" << name << "] has already been started and cannot be run again" << DEFAULT_COLOR << std::endl;
            exit(EXIT_FAILURE);
        }
        else {
            started = true;
        }
        size_t count_threads = this->getNumThreads(); // get the number of threads
        std::cout << GREEN << "WindFlow Status Message: PipeGraph [" << name << "] is running with " << count_threads << " threads" << DEFAULT_COLOR << std::endl;
        if (execution_mode == Execution_Mode_t::DEFAULT) {
            std::cout << "--> DEFAULT (out-of-order) mode " << GREEN << "enabled" << DEFAULT_COLOR << std::endl;
        }
        else if (execution_mode == Execution_Mode_t::DETERMINISTIC) {
            std::cout << "--> DETERMINISTIC (in-order) mode " << GREEN << "enabled" << DEFAULT_COLOR << std::endl;
        }
        else {
            std::cout << "--> PROBABILISTIC (in-order) mode " << GREEN << "enabled" << DEFAULT_COLOR << std::endl;
        }
        if (time_policy == Time_Policy_t::INGRESS_TIME) {
            std::cout << "--> INGRESS_TIME policy " << GREEN << "enabled" << DEFAULT_COLOR << std::endl;
        }
        else {
            std::cout << "--> EVENT_TIME policy " << GREEN << "enabled" << DEFAULT_COLOR << std::endl;
        }
#if defined (FF_BOUNDED_BUFFER)
        std::cout << "--> Backpressure " << GREEN << "enabled" << DEFAULT_COLOR << std::endl;
#else
        std::cout << "--> Backpressure " << RED << "disabled" << DEFAULT_COLOR << std::endl;
#endif
#if !defined (BLOCKING_MODE)
        std::cout << "--> Non-blocking queues " << GREEN << "enabled" << DEFAULT_COLOR << std::endl;
#else
        std::cout << "--> Blocking queues " << GREEN << "enabled" << DEFAULT_COLOR << std::endl;
#endif
#if !defined (NO_DEFAULT_MAPPING)
        std::cout << "--> Pinning of threads " << GREEN << "enabled" << DEFAULT_COLOR << std::endl;
#else
        std::cout << "--> Pinning of threads " << RED << "disabled" << DEFAULT_COLOR << std::endl;
#endif
#if defined (TRACE_FASTFLOW)
        std::cout << "--> FastFlow tracing " << GREEN << "enabled" << DEFAULT_COLOR << std::endl;
#endif
#if defined (WF_TRACING_ENABLED)
        std::cout << "--> WindFlow tracing " << GREEN << "enabled" << DEFAULT_COLOR << std::endl;
        MonitoringThread mt(this); // start the monitoring thread connecting with the Web DashBoard
        mt_thread = std::thread(mt);
#endif
#if defined (__CUDACC__)
        int max_threads_per_block = 0;
        int gpu_id;
        gpuErrChk(cudaGetDevice(&gpu_id));
        gpuErrChk(cudaDeviceGetAttribute(&max_threads_per_block, cudaDevAttrMaxThreadsPerBlock, gpu_id));
        if (WF_GPU_THREADS_PER_BLOCK > max_threads_per_block) {
                std::cerr << RED << "WindFlow Error: block size (" << WF_GPU_THREADS_PER_BLOCK << ") exceeds the maximum supported by GPU (" << max_threads_per_block << ")" << DEFAULT_COLOR << std::endl;
                exit(EXIT_FAILURE);
        }
#endif
        for (auto *an: root->children) { // run all the topmost MultiPipe instances
            int status = (an->mp)->run();
            if (status == -1) {
                return status;
            }
        }
        return 0;
    }

    /** 
     *  \brief Wait the end of the processing of the PipeGraph, launched before with start()
     *  \return zero in case of success, non-zero otherwise
     */ 
    int wait_end()
    {
        if (!started) { // check if the PipeGraph has already been started
            std::cerr << RED << "WindFlow Error: PipeGraph [" << name << "] is not started yet" << DEFAULT_COLOR << std::endl;
            exit(EXIT_FAILURE);
        }
        if (ended) { // check if the PipeGraph processing is over
            std::cerr << RED << "WindFlow Error: PipeGraph [" << name << "] processing already complete" << DEFAULT_COLOR << std::endl;
            return 0;
        }
        int status = 0; // waiting the completion of all the topmost MultiPipe instances
        for (auto *an: root->children) {
            status = (an->mp)->wait();
            if (status == -1) {
                return status;
            }
        }
        ended = true;
#if defined (WF_TRACING_ENABLED) // handling windflow statistics (if enabled)
#if defined (WF_LOG_DIR)
        std::string ff_trace_file = std::string(STRINGIFY(WF_LOG_DIR)) + "/" + this->name;
        std::string ff_trace_dir = std::string(STRINGIFY(WF_LOG_DIR));
#else
        std::string ff_trace_file = "log/" + this->name;
        std::string ff_trace_dir = "log";
#endif
        if (mkdir(ff_trace_dir.c_str(), 0777) != 0) { // create the log directory
            struct stat st;
            if((stat(ff_trace_dir.c_str(), &st) != 0) || !S_ISDIR(st.st_mode)) {
                std::cerr << RED << "WindFlow Error: directory for dumping FastFlow log files cannot be created" << DEFAULT_COLOR << std::endl;
                exit(EXIT_FAILURE);
            }
        }
        gvLayout(this->gvc, this->gv_graph, const_cast<char *>("dot")); // set the layout to DOT
        std::string name_pdf = ff_trace_file + ".pdf";
        gvRenderFilename(this->gvc, this->gv_graph, const_cast<char *>("pdf"), const_cast<char *>(name_pdf.c_str())); // generate the pdf file
        mt_thread.join(); // wait for the monitoring thread
        for (auto *op: globalOpList) { // print log files of all the operators
            op->dumpStats();
        }
#endif
#if defined (TRACE_FASTFLOW) // handling fastflow statistics (if enabled)
#if defined (WF_LOG_DIR)
        std::string ff_trace_file = std::string(STRINGIFY(WF_LOG_DIR)) + "/ff_trace_" + this->name + "_" + std::to_string(getpid()) + ".log";
        std::string ff_trace_dir = std::string(STRINGIFY(WF_LOG_DIR));
#else
        std::string ff_trace_file = "log/ff_trace_" + this->name + "_" + std::to_string(getpid()) + ".log";
        std::string ff_trace_dir = "log";
#endif
        if (mkdir(ff_trace_dir.c_str(), 0777) != 0) { // create the log directory
            struct stat st;
            if((stat(ff_trace_dir.c_str(), &st) != 0) || !S_ISDIR(st.st_mode)) {
                std::cerr << RED << "WindFlow Error: directory for dumping FastFlow log files cannot be created" << DEFAULT_COLOR << std::endl;
                exit(EXIT_FAILURE);
            }
        }
        std::ofstream tracefile;
        tracefile.open(ff_trace_file);
        for (auto *an: root->children) {
            (an->mp)->ffStats(tracefile);
        }
        tracefile.close();
#endif
        std::cout << GREEN << "WindFlow Status Message: PipeGraph [" << name << "] executed successfully" << DEFAULT_COLOR << std::endl;
        return 0;
    }

    /** 
     *  \brief Return the number of threads used to run this PipeGraph
     *  \return number of threads
     */ 
    size_t getNumThreads() const
    {
        size_t count = 0;
        for (auto *an: root->children)
            count += (an->mp)->getNumThreads();
        return count;
    }

    /** 
     *  \brief Method to get the total number of dropped tuples during the PipeGraph processing
     *  \return number of dropped tuples
     */ 
    unsigned long getNumDroppedTuples() const
    {
        return atomic_num_dropped.load();
    }

    /** 
     *  \brief Check if the PipeGraph has been started
     *  \return true if the PipeGraph has been started, false otherwise
     */ 
    bool hasStarted() const
    {
        return started;
    }

    /** 
     *  \brief Check if the PipeGraph execution has finished
     *  \return true if the PipeGraph execution has finished, false otherwise
     */ 
    bool hasEnded() const
    {
        return ended;
    }

    PipeGraph(const PipeGraph &) = delete; // Copy constructor is deleted
    PipeGraph(PipeGraph &&) = delete; // Move constructor is deleted
    PipeGraph &operator=(const PipeGraph &) = delete; // Copy assignment operator is deleted
    PipeGraph &operator=(PipeGraph &&) = delete; // Move assignment operator is deleted
};

//@cond DOXY_IGNORE

// Implementation of the merge_multipipes_func function
inline MultiPipe *merge_multipipes_func(PipeGraph *graph, std::vector<MultiPipe *> _toBeMerged)
{
    return graph->execute_Merge(_toBeMerged);
}

// Implementation of the split_multipipe_func function
inline std::vector<MultiPipe *> split_multipipe_func(PipeGraph *graph, MultiPipe *_mp)
{
    return graph->execute_Split(_mp);
}

#if defined (WF_TRACING_ENABLED)
    // Implementation of the is_ended_func function
    inline bool is_ended_func(PipeGraph *graph)
    {
        return graph->hasEnded();
    }

    // Implementation of the get_diagram function
    inline std::string get_diagram(PipeGraph *graph)
    {
        return graph->generateSVGDiagram();
    }

    // Implementation of the get_stats_report function
    inline std::string get_stats_report(PipeGraph *graph)
    {
        return graph->generateJSONStats();
    }
#endif

//@endcond

} // namespace wf

#endif<|MERGE_RESOLUTION|>--- conflicted
+++ resolved
@@ -177,11 +177,6 @@
             assert((node->children).size() == 0); // sanity check
             inputNodes.push_back(node);
         }
-<<<<<<< HEAD
-        uint64_t idx = 0;
-        while (inputNodes.size() > 0) { // loop until inputNodes is empty
-            AppNode *curr_node = inputNodes[idx]; // pick one random node in inputNodes
-=======
 
         uint64_t idx = 0;
 
@@ -193,7 +188,6 @@
 
             AppNode *curr_node = inputNodes[idx]; // pick one random node in inputNodes
 
->>>>>>> bb8d3027
             inputNodes.erase(std::remove(inputNodes.begin(), inputNodes.end(), curr_node), inputNodes.end()); // remove curr_node from inputNodes
             AppNode *lca = curr_node;
             while (curr_node->parent != root && inputNodes.size() > 0) { // loop in the sub-tree rooted at curr_node
@@ -219,17 +213,11 @@
             if (lca->parent != root && ((inputNodes.size() > 0) || (_rightList.size() > 1))) { // important check
                 return false;
             }
-<<<<<<< HEAD
+
             if (inputNodes.size() > 0) {
                 idx = (idx + 1) % inputNodes.size();
             }
-=======
-
-            if (inputNodes.size() > 0) {
-                idx = (idx + 1) % inputNodes.size();
-            }
-
->>>>>>> bb8d3027
+
         }
         return true;
     }
